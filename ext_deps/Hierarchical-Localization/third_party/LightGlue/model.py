--- conflicted
+++ resolved
@@ -217,12 +217,15 @@
 class TorchFlashAttention(nn.Module):
     def __init__(self, dim: int):
         super().__init__()
-        self.scale = dim ** -0.5
+        self.scale = dim**-0.5
 
     def forward(self, q, k, v, weights=None):
-        with torch.backends.cuda.sdp_kernel(enable_flash=True, enable_math=True, enable_mem_efficient=False):
+        with torch.backends.cuda.sdp_kernel(
+            enable_flash=True, enable_math=True, enable_mem_efficient=False
+        ):
             args = [x.bfloat16().transpose(1, 2).contiguous() for x in [q, k, v]]
             return F.scaled_dot_product_attention(*args).to(q.dtype).transpose(1, 2)
+
 
 class Transformer(nn.Module):
     def __init__(self, embed_dim, num_heads, flash=False, bias=True) -> None:
@@ -318,18 +321,11 @@
         )
         if self.flash is not None:
             # @TODO: Add bidirectional flash attn kernel
-<<<<<<< HEAD
-            qk0, qk1, v0, v1 = [x.half().transpose(1, 2) for x in [qk0, qk1, v0, v1]]
-            m0 = self.flash(qk0, torch.stack([qk1, v1], 2))
-            m1 = self.flash(qk1, torch.stack([qk0, v0], 2))
-=======
-            qk0, qk1, v0, v1 = [x.bfloat16().transpose(1, 2)
-                                for x in [qk0, qk1, v0, v1]]
+            qk0, qk1, v0, v1 = [x.bfloat16().transpose(1, 2) for x in [qk0, qk1, v0, v1]]
             # m0 = self.flash(qk0, torch.stack([qk1, v1], 2))
             # m1 = self.flash(qk1, torch.stack([qk0, v0], 2))
             m0 = self.flash(qk0, qk1, v1)
             m1 = self.flash(qk1, qk0, v0)
->>>>>>> bd2e1974
             m0, m1 = [x.to(x0.dtype).transpose(1, 2) for x in [m0, m1]]
         else:
             qk0, qk1 = qk0 * self.scale**0.5, qk1 * self.scale**0.5
