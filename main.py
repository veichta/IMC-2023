--- conflicted
+++ resolved
@@ -271,14 +271,7 @@
         "--pixsfm_max_imgs", type=int, default=9999, help="max number of images for PixSfM"
     )
     parser.add_argument(
-<<<<<<< HEAD
         "--pixsfm_low_mem_threshold", type=int, default=5, help="low mem threshold for PixSfM"
-=======
-        "--pixsfm_low_mem_threshold",
-        type=int,
-        default=50,
-        help="low mem threshold for PixSfM",
->>>>>>> e7c543e6
     )
     parser.add_argument("--pixsfm_config", type=str, default="low_memory", help="PixSfM config")
     parser.add_argument(
@@ -292,10 +285,16 @@
     )
     parser.add_argument("--cropping", action="store_true", help="use image cropping")
     parser.add_argument(
-        "--max_rel_crop_size", type=float, default=0.75, help="crops must have a smaller relative size"
-    )
-    parser.add_argument(
-        "--min_rel_crop_size", type=float, default=0.2, help="crops must have a larger relative size"
+        "--max_rel_crop_size",
+        type=float,
+        default=0.75,
+        help="crops must have a smaller relative size",
+    )
+    parser.add_argument(
+        "--min_rel_crop_size",
+        type=float,
+        default=0.2,
+        help="crops must have a larger relative size",
     )
     parser.add_argument("--resize", type=int, help="resize images")
     parser.add_argument("--shared_camera", action="store_true", help="use shared camera intrinsics")
